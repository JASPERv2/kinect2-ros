--- conflicted
+++ resolved
@@ -1,30 +1,22 @@
 <launch>
-<<<<<<< HEAD
-  <arg name="publish_frame" default="false" />
-  <arg name="fps" default="-1" />
-  <arg name="scale" default="raw" />
-  <arg name="calib_path" default="$(find kinect2_bridge)/data/" />
-  <arg name="depth_proc_pipeline" default="cpu" />
-  <arg name="depth_reg" default="false" />
-  <arg name="depth_reg_pipeline" default="cpu" />
-  <arg name="depth_reg_cl_source" default="$(find kinect2_depth_registration)/cl/depth_registration.cl" />
-=======
   <machine name="localhost" address="localhost" />
->>>>>>> c5e70fa5
 
   <arg name="base_name"         default="kinect2"/>
   <arg name="sensor"            default="-1" />
   <arg name="publish_tf"        default="false" />
   <arg name="base_name_tf"      default="$(arg base_name)" />
   <arg name="fps_limit"         default="-1.0"/>
+  <arg name="scale"             default="-1.0"/>
   <arg name="calib_path"        default="$(find kinect2_bridge)/data/"/>
   <arg name="use_png"           default="false"/>
   <arg name="jpeg_quality"      default="90"/>
   <arg name="png_level"         default="1"/>
   <arg name="depth_method"      default="default"/>
   <arg name="depth_device"      default="-1"/>
+  <arg name="reg_enabled"       default="false" />
   <arg name="reg_method"        default="default"/>
-  <arg name="reg_devive"        default="-1"/>
+  <arg name="reg_device"        default="-1"/>
+  <arg name="reg_cl_source"     default="$(find kinect2_depth_registration)/opencl/depth_registration.cl"/>
   <arg name="max_depth"         default="12.0"/>
   <arg name="min_depth"         default="0.1"/>
   <arg name="queue_size"        default="2"/>
@@ -35,40 +27,6 @@
   <arg name="nodelet_manager"   default="$(arg base_name)" />
   <arg name="start_manager"     default="true" />
 
-<<<<<<< HEAD
-  <group if="$(arg depth_reg)">
-    <node name="kinect2_bridge" pkg="kinect2_bridge" type="kinect2_bridge"
-          args="-fps $(arg fps) -scale $(arg scale) -calib $(arg calib_path) -depthProc $(arg depth_proc_pipeline) -depthReg $(arg depth_reg_pipeline) -clRegSource $(arg depth_reg_cl_source)"
-          respawn="true"
-          output="screen"/>
-
-    <node pkg="nodelet" type="nodelet" name="kinect2_points_xyzrgb"
-          args="standalone depth_image_proc/point_cloud_xyzrgb"
-          respawn="false">
-      <remap from="rgb/camera_info" to="/kinect2/rgb_scaled/camera_info" />
-      <remap from="rgb/image_rect_color" to="/kinect2/rgb_scaled/image" />
-      <remap from="depth_registered/image_rect" to="/kinect2/depth_scaled_registered/image" />
-      <remap from="depth_registered/points" to="/kinect2/depth_scaled_registered/points" />
-      <param name="queue_size" type="int" value="2" />
-    </node>
-  </group>
-
-  <group unless="$(arg depth_reg)">
-    <node name="kinect2_bridge" pkg="kinect2_bridge" type="kinect2_bridge"
-          args="-fps $(arg fps) -scale $(arg scale) -calib $(arg calib_path) -depthProc $(arg depth_proc_pipeline) -clRegSource $(arg depth_reg_cl_source)"
-          respawn="true"
-          output="screen"/>
-
-    <node pkg="nodelet" type="nodelet" name="kinect2_points_xyz"
-          args="standalone depth_image_proc/point_cloud_xyz"
-          respawn="false">
-      <remap from="camera_info" to="/kinect2/depth_scaled/camera_info" />
-      <remap from="image_rect" to="/kinect2/depth_scaled/image" />
-      <remap from="points" to="/kinect2/depth_scaled/points" />
-      <param name="queue_size" type="int" value="2" />
-    </node>
-  </group>
-=======
   <node pkg="nodelet" type="nodelet" name="$(arg nodelet_manager)" args="manager"
         if="$(arg start_manager)" machine="$(arg machine)" output="screen"/>
 
@@ -80,14 +38,17 @@
     <param name="publish_tf"        type="bool"   value="$(arg publish_tf)"/>
     <param name="base_name_tf"      type="str"    value="$(arg base_name_tf)"/>
     <param name="fps_limit"         type="double" value="$(arg fps_limit)"/>
+    <param name="scale"             type="double" value="$(arg scale)"/>
     <param name="calib_path"        type="str"    value="$(arg calib_path)"/>
     <param name="use_png"           type="bool"   value="$(arg use_png)"/>
     <param name="jpeg_quality"      type="int"    value="$(arg jpeg_quality)"/>
     <param name="png_level"         type="int"    value="$(arg png_level)"/>
     <param name="depth_method"      type="str"    value="$(arg depth_method)"/>
     <param name="depth_device"      type="int"    value="$(arg depth_device)"/>
+    <param name="reg_enabled"       type="bool"   value="$(arg reg_enabled)"/>
     <param name="reg_method"        type="str"    value="$(arg reg_method)"/>
-    <param name="reg_devive"        type="int"    value="$(arg reg_devive)"/>
+    <param name="reg_device"        type="int"    value="$(arg reg_device)"/>
+    <param name="reg_cl_source"     type="str"    value="$(arg reg_cl_source)"/>
     <param name="max_depth"         type="double" value="$(arg max_depth)"/>
     <param name="min_depth"         type="double" value="$(arg min_depth)"/>
     <param name="queue_size"        type="int"    value="$(arg queue_size)"/>
@@ -98,7 +59,7 @@
 
   <!-- low resolution point cloud (960 x 540) -->
   <node pkg="nodelet" type="nodelet" name="$(arg base_name)_points_xyzrgb_lowres" machine="$(arg machine)"
-        args="load depth_image_proc/point_cloud_xyzrgb $(arg nodelet_manager)" respawn="true">
+        args="load depth_image_proc/point_cloud_xyzrgb $(arg nodelet_manager)" respawn="true" if="$(arg reg_enabled)">
     <remap from="rgb/camera_info"             to="/$(arg base_name)/rgb_lowres/camera_info" />
     <remap from="rgb/image_rect_color"        to="/$(arg base_name)/rgb_lowres/image" />
     <remap from="depth_registered/image_rect" to="/$(arg base_name)/depth_lowres/image" />
@@ -108,12 +69,21 @@
 
   <!-- high resolution point cloud (1920 x 1080) -->
   <node pkg="nodelet" type="nodelet" name="$(arg base_name)_points_xyzrgb_highres" machine="$(arg machine)"
-        args="load depth_image_proc/point_cloud_xyzrgb $(arg nodelet_manager)" respawn="true">
+        args="load depth_image_proc/point_cloud_xyzrgb $(arg nodelet_manager)" respawn="true" if="$(arg reg_enabled)">
     <remap from="rgb/camera_info"             to="/$(arg base_name)/rgb_rect/camera_info" />
     <remap from="rgb/image_rect_color"        to="/$(arg base_name)/rgb_rect/image" />
     <remap from="depth_registered/image_rect" to="/$(arg base_name)/depth_highres/image" />
     <remap from="depth_registered/points"     to="/$(arg base_name)/depth_highres/points" />
     <param name="queue_size" type="int" value="2" />
   </node>
->>>>>>> c5e70fa5
+  
+  <!-- scaled resolution point cloud (dependent on scale parameter) -->
+  <node pkg="nodelet" type="nodelet" name="$(arg base_name)_points_xyzrgb_scaled" machine="$(arg machine)"
+        args="load depth_image_proc/point_cloud_xyzrgb $(arg nodelet_manager)" respawn="true" if="$(arg reg_enabled)">
+    <remap from="rgb/camera_info"             to="/$(arg base_name)/rgb_scaled/camera_info" />
+    <remap from="rgb/image_rect_color"        to="/$(arg base_name)/rgb_scaled/image" />
+    <remap from="depth_registered/image_rect" to="/$(arg base_name)/depth_scaled/image" />
+    <remap from="depth_registered/points"     to="/$(arg base_name)/depth_scaled/points" />
+    <param name="queue_size" type="int" value="2" />
+  </node>
 </launch>